--- conflicted
+++ resolved
@@ -162,30 +162,19 @@
   getFileZip = (idOrUrl: string): Promise<AdmZip> =>
     this.getZipUrl(idOrUrl).then(this.downloadZip)
 
-<<<<<<< HEAD
-
-  /**
-   * Downloads and the ZIP archive containing the exported content of a Notion space.
-=======
   getSpaceZip = (spaceId: string): Promise<AdmZip> =>
     this.getExportSpaceTaskId(spaceId).then(this.downloadZip)
 
   /**
    * Downloads and extracts the ZIP archive containing the exported content of a Notion space.
->>>>>>> 05436d1c
    * 
    * @param spaceId - The unique identifier of the Notion space to export
    * @returns A Promise that resolves to an AdmZip instance containing the exported space data
    */
-<<<<<<< HEAD
-  getSpaceZip = (spaceId: string): Promise<AdmZip> =>
-    this.getExportSpaceTaskId(spaceId).then(this.downloadZip)
-=======
   getSpaceFiles = async (spaceId: string, path: string): Promise<void> => {
     const zip = await this.getSpaceZip(spaceId)
     zip.extractAllTo(path)
   }
->>>>>>> 05436d1c
 
   /**
    * Downloads and extracts all files in the exported zip to the given folder.
